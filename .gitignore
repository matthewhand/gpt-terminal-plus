node_modules/
dist/
.env
.env.local
.env.docker
docker-compose.override.yml
*.log
.DS_Store
coverage/
.nyc_output/
data/
*.backup.*

<<<<<<< HEAD
# nyc test coverage
.nyc_output/

# Grunt intermediate storage (https://gruntjs.com/creating-plugins#storing-task-files)
.grunt/

# Bower dependency directory (https://bower.io/)
bower_components/

# node-waf configuration
.lock-wscript

# Compiled binary addons (https://nodejs.org/api/addons.html)
build/Release

# Dependency directories
jspm_packages/

# TypeScript v1 declaration files
typings/

# TypeScript cache
*.tsbuildinfo

# Optional npm cache directory
.npm

# Optional eslint cache
.eslintcache

# Microbundle cache
.rpt2_cache/
.rts2_cache_*/

# Optional REPL history
.node_repl_history

# Output of 'npm pack'
*.tgz

# Yarn Integrity file
.yarn-integrity

# dotenv environment variables file
.env.local

# parcel-bundler cache (https://parceljs.org/)
.cache
.parcel-cache

# Next.js build output
.next
out

# Nuxt.js build / generate output
.nuxt
dist

# Gatsby files
.cache/
# Comment in the public line in if your project uses Gatsby and *not* Next.js
# public

# vuepress build output
.vuepress/dist

# Serverless directories
.serverless/

# FuseBox cache
.fusebox/

# DynamoDB Local files
.dynamodb/

# TernJS port file
.tern-port

# Stores VSCode versions used for testing extensions
.vscode-test

# yarn v2
.yarn/cache
.yarn/unplugged
.yarn/build-state.yml
.yarn/install-state.gz
.pnp.*

# macOS
.DS_Store

# Windows
Thumbs.db

# VSCode settings
.vscode/

# Ignore everything in the config directory
config/*

# But not these files...

babel.config.js
src/handlers/local/actions/getSystemInfo.ts
src/utils/ssh/
tests/common/
tests/handlers/local/actions/getSystemInfo.test.ts
!config/default.json
!config/test.json
!config/test/*
.vercel
.env*.local

# Allow for dev instance containers to persist dynamic scripts at runtime
docker/*/scripts/

# Allow for customisation of the container on per app basis
docker/*/.bashrc
*.js
=======
# Contest cleanup
coverage/
*.log
*.out
test-results.json
>>>>>>> 8c83da70
<|MERGE_RESOLUTION|>--- conflicted
+++ resolved
@@ -11,7 +11,6 @@
 data/
 *.backup.*
 
-<<<<<<< HEAD
 # nyc test coverage
 .nyc_output/
 
@@ -130,11 +129,4 @@
 
 # Allow for customisation of the container on per app basis
 docker/*/.bashrc
-*.js
-=======
-# Contest cleanup
-coverage/
-*.log
-*.out
-test-results.json
->>>>>>> 8c83da70
+*.js