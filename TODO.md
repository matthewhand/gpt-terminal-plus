--- conflicted
+++ resolved
@@ -1,17 +1,24 @@
 # TODO
 
-<<<<<<< HEAD
-## 🔧 Priority 1 — Activity Logging
-- [ ] Session activity logging improvements
-- [ ] Enhanced error tracking and reporting
-- [ ] Performance metrics collection
+## Epic: Keep app working without AI; add optional LLM cleanly
+- [ ] Add `llm` block to settings schema (enabled, provider, defaultModel, baseURL, apiKey, ollamaURL, lmstudioURL)
+- [ ] Add env overrides + resolver (`LLM_ENABLED`, `LLM_PROVIDER`, `LLM_DEFAULT_MODEL`, `OPENAI_BASE_URL`, `OPENAI_API_KEY`, `OLLAMA_URL`, `LM_STUDIO_URL`)
+- [ ] Patch OpenAI provider to honor `baseURL` (LiteLLM/OpenAI/vLLM/TGI/LM Studio)
+- [ ] Add central `getLlmClient()` + `getDefaultModel()` selector (maps provider → client)
+- [ ] Gate `/chat/completions` + `/model` routes (return friendly 409 if disabled)
+- [ ] Make `errorAdvisor` no-op when LLM disabled (silent, no logs)
+- [ ] Add friendly "instance not configured" message for `/command/executeLlm`
+- [ ] (Optional) Make `/command/execute` a safe alias to first/primary enabled mode
+- [ ] (Optional) Deprecate `executeFile` by delegating to shell
 
-## 🔧 Priority 2 — File Handling
-### File Listing
-- [ ] Default path → `.` if none provided
-- [ ] Pagination for large directories
-- [ ] Normalize paths with `path.resolve`, prevent traversal
-- [ ] Handle symlink/stat errors safely
+## Epic: Minimal WebUI to reflect capability
+- [ ] Setup → LLM panel: enable toggle, provider dropdown, fields per provider
+- [ ] "Test" button (pings `/model` or a noop chat) with ✅/error
+- [ ] Auto-disable chat/stream/advisor UI when LLM disabled
+
+## Epic: Remote reuse (already mostly works)
+- [ ] Confirm file/folder ops use SSH/SSM when selected (no code change if already wired)
+- [ ] (Later) `executeLlm` CLI runners reuse SSH/SSM transparently
 
 ### File Patching
 - [x] Implement **`applyFilePatch`** (fuzzy patching)
@@ -83,53 +90,10 @@
   - LLM providers (Open-Interpreter, Ollama, OpenAI-compatible).
   - Python templates (uv) CRUD with validation.
   - Server/target list with `allowedTokens`.
-  - Health checks ("ping provider", "list models").
+  - Health checks (“ping provider”, “list models”).
 - [ ] **Stretch:** Runtime config editing UI (respect env-overridden fields as read-only)
 - [ ] **Docs:** env var reference for advanced users (**no secrets in examples**; use `${...}` placeholders).
 - [ ] "Add to ChatGPT" instructions (point to `/openapi.json` or `/openapi.yaml`).
-
-## 🔧 Documentation & DX
-- [ ] Update `.env.sample`
-- [ ] Update `README` (LLM optional; how to enable + test)
-- [ ] Note deprecation of `executeFile`
-
-## 🔧 Future / Nice-to-have
-- [ ] Provider strategy: single / fallback / round-robin / weighted RR
-- [ ] Brand-less protocol adapters (openai-compat, ollama) to remove vendor code entirely
-
-## ✅ Completed
-- [x] Test coverage for critical utilities (GlobalStateHelper, fileOperations, activityLogger)
-- [x] Test coverage for services (interpreterClient, ollamaClient)
-=======
-## Epic: Keep app working without AI; add optional LLM cleanly
-- [ ] Add `llm` block to settings schema (enabled, provider, defaultModel, baseURL, apiKey, ollamaURL, lmstudioURL)
-- [ ] Add env overrides + resolver (`LLM_ENABLED`, `LLM_PROVIDER`, `LLM_DEFAULT_MODEL`, `OPENAI_BASE_URL`, `OPENAI_API_KEY`, `OLLAMA_URL`, `LM_STUDIO_URL`)
-- [ ] Patch OpenAI provider to honor `baseURL` (LiteLLM/OpenAI/vLLM/TGI/LM Studio)
-- [ ] Add central `getLlmClient()` + `getDefaultModel()` selector (maps provider → client)
-- [ ] Gate `/chat/completions` + `/model` routes (return friendly 409 if disabled)
-- [ ] Make `errorAdvisor` no-op when LLM disabled (silent, no logs)
-- [ ] Add friendly "instance not configured" message for `/command/executeLlm`
-- [ ] (Optional) Make `/command/execute` a safe alias to first/primary enabled mode
-- [ ] (Optional) Deprecate `executeFile` by delegating to shell
-
-## Epic: Minimal WebUI to reflect capability
-- [ ] Setup → LLM panel: enable toggle, provider dropdown, fields per provider
-- [ ] "Test" button (pings `/model` or a noop chat) with ✅/error
-- [ ] Auto-disable chat/stream/advisor UI when LLM disabled
-
-## Epic: Remote reuse (already mostly works)
-- [ ] Confirm file/folder ops use SSH/SSM when selected (no code change if already wired)
-- [ ] (Later) `executeLlm` CLI runners reuse SSH/SSM transparently
-
-## Settings WebUI
-- [ ] MVP panel to configure:
-  - LLM providers (Open-Interpreter, Ollama, OpenAI-compatible).
-  - Python templates (uv) CRUD with validation.
-  - Server/target list with `allowedTokens`.
-  - Health checks (“ping provider”, “list models”).
-- [ ] **Stretch:** Runtime config editing UI (respect env-overridden fields as read-only)
-- [ ] **Docs:** env var reference for advanced users (**no secrets in examples**; use `${...}` placeholders).
-- [ ] “Add to ChatGPT” instructions (point to `/openapi.json` or `/openapi.yaml`).
 
 ## Epic: Docs + DX
 - [ ] Update `.env.sample`
@@ -139,4 +103,3 @@
 ## Epic (Future / Nice-to-have)
 - [ ] Provider strategy: single / fallback / round-robin / weighted RR
 - [ ] Brand-less protocol adapters (openai-compat, ollama) to remove vendor code entirely
->>>>>>> ecffd85f
