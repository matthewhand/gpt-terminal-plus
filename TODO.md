# TODO

<<<<<<< HEAD
## 🔝 Priority 1 — Activity Logging + WebUI Integration
### Backend
- [ ] Activity logging utility
  - `logSessionStep(type, payload, sessionId?)`
  - Write JSON logs to `data/activity/yyyy-mm-dd/session_xxx/`
  - File naming convention: `01-executeShell.json`, `02-fileRead.json`, etc.
  - `meta.json` for session metadata
- [ ] Activity API
  - `GET /activity/list` → paginated executions
  - Filters: endpoint type, status
  - Response includes: function, timestamp, input (truncated), output (truncated), success/error

### Realtime
- [ ] WebSocket/SSE streaming
  - Event format: `{ id, type, timestamp, input, output, status }`

### Frontend
- [ ] WebUI Activity tab
  - Live list of ~50 latest executions
  - Filters: endpoint type + status
  - Colored chips: ✅ success, ⚠️ warning, ❌ error

---
=======
## 🔧 Priority 1 — Activity Logging
- [ ] Session activity logging improvements
- [ ] Enhanced error tracking and reporting
- [ ] Performance metrics collection
>>>>>>> a2ccf6b6

## 🔧 Priority 2 — File Handling
### File Listing
- [ ] Default path → `.` if none provided
- [ ] Pagination for large directories
- [ ] Normalize paths with `path.resolve`, prevent traversal
- [ ] Handle symlink/stat errors safely

### File Patching
<<<<<<< HEAD
- [ ] Implement **`applyFilePatch`** (fuzzy patching)
  - New file: `src/handlers/local/actions/applyFilePatch.ts`
  - Uses [`diff-match-patch`](https://www.npmjs.com/package/diff-match-patch)
=======
- [x] Implement **`applyFilePatch`** (fuzzy patching)
  - New file: `src/handlers/local/actions/applyFilePatch.ts`
  - Uses `https://www.npmjs.com/package/diff-match-patch`
>>>>>>> a2ccf6b6
  - Signature:
    ```ts
    interface ApplyFilePatchOptions {
      filePath: string;
      oldText: string;
      newText: string;
      preview?: boolean;
    }
<<<<<<< HEAD
    ```
    Returns `{ success, patchedText?, results?, error? }`.
=======
    export function applyFilePatch(opts: ApplyFilePatchOptions): {
      success: boolean;
      patchedText?: string;
      results?: boolean[];
      error?: string;
    };
    ```
>>>>>>> a2ccf6b6
  - Behavior:
    - Fuzzy matching to apply hunks even if file drifted
    - Dry-run mode with `preview`
    - Reject if no hunks applied
  - Future:
    - Support `mode: "replace" | "insert" | "delete"`
    - Support `startLine` / `endLine`
- [ ] Update merge conflict workflows to use `applyFilePatch`
- [ ] Deprecate `updateFile` (keep temporarily for trivial replaces)

<<<<<<< HEAD
---

## 🛠 Priority 3 — Logging & Guards
- [ ] Truncated stdout/stderr logging in `executeCode`
- [ ] Ensure raw + wrapper logs in `executeCommand`

---

## 🧱 Priority 4 — TypeScript & Build
- [x] Fix ExecutionResult type: added missing `success` property
- [x] Fix ListParams import in SSH handler
- [ ] Fix remaining type errors (SSH2, AWS SDK, etc.)
- [ ] Ensure `npm run lint` passes
- [ ] Ensure `npm test` passes (fix ResponseTooLargeError)

---

## 📝 Later
- [ ] Abstract common actions (`getSystemInfo`, `presentWorkingDirectory`) into shared layer
- [ ] Ensure consistency across Local, SSH, and SSM handlers
- [ ] Fix test runner env: jest fails due to missing bash

---

## 🚀 MCP Integration
- [ ] Profile-based MCP tool configuration
- [ ] Runtime tool discovery from MCP instance
- [ ] Publish discovered tools as OpenAPI endpoints (per profile)

---

## ✨ LLM Features
- [ ] Investigate restricted output grammar for OpenAPI spec generation
- [ ] Goal: auto-generate OpenAPI spec from discovered tools

---

## ✅ Completed
- [x] Fixed hanging tests (removed corrupted file, TypeScript fixes)
- [x] Fixed OpenAPI spec: cleaned up `/file/list`
- [x] Added `changeDirectory` endpoint for Local, SSH, SSM
=======
## 🔧 Priority 3 — Logging & Guards
- [ ] Enhanced security logging
- [ ] Input validation improvements
- [ ] Rate limiting implementation

## 🔧 Priority 4 — TypeScript & Build
- [ ] Type safety improvements
- [ ] Build optimization
- [ ] Dependency updates

## 🔧 Later — MCP Integration
- [ ] MCP protocol enhancements
- [ ] Tool integration improvements
- [ ] Performance optimizations

## 🔧 LLM Features
### Core LLM Integration
- [ ] Add `llm` block to settings schema (enabled, provider, defaultModel, baseURL, apiKey, ollamaURL, lmstudioURL)
- [ ] Add env overrides + resolver (`LLM_ENABLED`, `LLM_PROVIDER`, `LLM_DEFAULT_MODEL`, `OPENAI_BASE_URL`, `OPENAI_API_KEY`, `OLLAMA_URL`, `LM_STUDIO_URL`)
- [ ] Patch OpenAI provider to honor `baseURL` (LiteLLM/OpenAI/vLLM/TGI/LM Studio)
- [ ] Add central `getLlmClient()` + `getDefaultModel()` selector (maps provider → client)
- [ ] Gate `/chat/completions` + `/model` routes (return friendly 409 if disabled)
- [ ] Make `errorAdvisor` no-op when LLM disabled (silent, no logs)
- [ ] Add friendly "instance not configured" message for `/command/executeLlm`
- [ ] (Optional) Make `/command/execute` a safe alias to first/primary enabled mode
- [ ] (Optional) Deprecate `executeFile` by delegating to shell

### WebUI Integration
- [ ] Setup → LLM panel: enable toggle, provider dropdown, fields per provider
- [ ] "Test" button (pings `/model` or a noop chat) with ✅/error
- [ ] Auto-disable chat/stream/advisor UI when LLM disabled

### Remote Reuse
- [ ] Confirm file/folder ops use SSH/SSM when selected (no code change if already wired)
- [ ] (Later) `executeLlm` CLI runners reuse SSH/SSM transparently

### Settings WebUI
- [ ] MVP panel to configure:
  - LLM providers (Open-Interpreter, Ollama, OpenAI-compatible).
  - Python templates (uv) CRUD with validation.
  - Server/target list with `allowedTokens`.
  - Health checks ("ping provider", "list models").
- [ ] **Stretch:** Runtime config editing UI (respect env-overridden fields as read-only)
- [ ] **Docs:** env var reference for advanced users (**no secrets in examples**; use `${...}` placeholders).
- [ ] "Add to ChatGPT" instructions (point to `/openapi.json` or `/openapi.yaml`).

## 🔧 Documentation & DX
- [ ] Update `.env.sample`
- [ ] Update `README` (LLM optional; how to enable + test)
- [ ] Note deprecation of `executeFile`

## 🔧 Future / Nice-to-have
- [ ] Provider strategy: single / fallback / round-robin / weighted RR
- [ ] Brand-less protocol adapters (openai-compat, ollama) to remove vendor code entirely

## ✅ Completed
- [x] Test coverage for critical utilities (GlobalStateHelper, fileOperations, activityLogger)
- [x] Test coverage for services (interpreterClient, ollamaClient)
>>>>>>> a2ccf6b6
<|MERGE_RESOLUTION|>--- conflicted
+++ resolved
@@ -1,35 +1,9 @@
 # TODO
 
-<<<<<<< HEAD
-## 🔝 Priority 1 — Activity Logging + WebUI Integration
-### Backend
-- [ ] Activity logging utility
-  - `logSessionStep(type, payload, sessionId?)`
-  - Write JSON logs to `data/activity/yyyy-mm-dd/session_xxx/`
-  - File naming convention: `01-executeShell.json`, `02-fileRead.json`, etc.
-  - `meta.json` for session metadata
-- [ ] Activity API
-  - `GET /activity/list` → paginated executions
-  - Filters: endpoint type, status
-  - Response includes: function, timestamp, input (truncated), output (truncated), success/error
-
-### Realtime
-- [ ] WebSocket/SSE streaming
-  - Event format: `{ id, type, timestamp, input, output, status }`
-
-### Frontend
-- [ ] WebUI Activity tab
-  - Live list of ~50 latest executions
-  - Filters: endpoint type + status
-  - Colored chips: ✅ success, ⚠️ warning, ❌ error
-
----
-=======
 ## 🔧 Priority 1 — Activity Logging
 - [ ] Session activity logging improvements
 - [ ] Enhanced error tracking and reporting
 - [ ] Performance metrics collection
->>>>>>> a2ccf6b6
 
 ## 🔧 Priority 2 — File Handling
 ### File Listing
@@ -39,15 +13,9 @@
 - [ ] Handle symlink/stat errors safely
 
 ### File Patching
-<<<<<<< HEAD
-- [ ] Implement **`applyFilePatch`** (fuzzy patching)
-  - New file: `src/handlers/local/actions/applyFilePatch.ts`
-  - Uses [`diff-match-patch`](https://www.npmjs.com/package/diff-match-patch)
-=======
 - [x] Implement **`applyFilePatch`** (fuzzy patching)
   - New file: `src/handlers/local/actions/applyFilePatch.ts`
   - Uses `https://www.npmjs.com/package/diff-match-patch`
->>>>>>> a2ccf6b6
   - Signature:
     ```ts
     interface ApplyFilePatchOptions {
@@ -56,10 +24,6 @@
       newText: string;
       preview?: boolean;
     }
-<<<<<<< HEAD
-    ```
-    Returns `{ success, patchedText?, results?, error? }`.
-=======
     export function applyFilePatch(opts: ApplyFilePatchOptions): {
       success: boolean;
       patchedText?: string;
@@ -67,7 +31,6 @@
       error?: string;
     };
     ```
->>>>>>> a2ccf6b6
   - Behavior:
     - Fuzzy matching to apply hunks even if file drifted
     - Dry-run mode with `preview`
@@ -78,49 +41,6 @@
 - [ ] Update merge conflict workflows to use `applyFilePatch`
 - [ ] Deprecate `updateFile` (keep temporarily for trivial replaces)
 
-<<<<<<< HEAD
----
-
-## 🛠 Priority 3 — Logging & Guards
-- [ ] Truncated stdout/stderr logging in `executeCode`
-- [ ] Ensure raw + wrapper logs in `executeCommand`
-
----
-
-## 🧱 Priority 4 — TypeScript & Build
-- [x] Fix ExecutionResult type: added missing `success` property
-- [x] Fix ListParams import in SSH handler
-- [ ] Fix remaining type errors (SSH2, AWS SDK, etc.)
-- [ ] Ensure `npm run lint` passes
-- [ ] Ensure `npm test` passes (fix ResponseTooLargeError)
-
----
-
-## 📝 Later
-- [ ] Abstract common actions (`getSystemInfo`, `presentWorkingDirectory`) into shared layer
-- [ ] Ensure consistency across Local, SSH, and SSM handlers
-- [ ] Fix test runner env: jest fails due to missing bash
-
----
-
-## 🚀 MCP Integration
-- [ ] Profile-based MCP tool configuration
-- [ ] Runtime tool discovery from MCP instance
-- [ ] Publish discovered tools as OpenAPI endpoints (per profile)
-
----
-
-## ✨ LLM Features
-- [ ] Investigate restricted output grammar for OpenAPI spec generation
-- [ ] Goal: auto-generate OpenAPI spec from discovered tools
-
----
-
-## ✅ Completed
-- [x] Fixed hanging tests (removed corrupted file, TypeScript fixes)
-- [x] Fixed OpenAPI spec: cleaned up `/file/list`
-- [x] Added `changeDirectory` endpoint for Local, SSH, SSM
-=======
 ## 🔧 Priority 3 — Logging & Guards
 - [ ] Enhanced security logging
 - [ ] Input validation improvements
@@ -178,5 +98,4 @@
 
 ## ✅ Completed
 - [x] Test coverage for critical utilities (GlobalStateHelper, fileOperations, activityLogger)
-- [x] Test coverage for services (interpreterClient, ollamaClient)
->>>>>>> a2ccf6b6
+- [x] Test coverage for services (interpreterClient, ollamaClient)