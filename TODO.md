--- conflicted
+++ resolved
@@ -1,45 +1,5 @@
 # TODO
 
-<<<<<<< HEAD
-## Epic: Keep app working without AI; add optional LLM cleanly
-- [ ] Add `llm` block to settings schema (enabled, provider, defaultModel, baseURL, apiKey, ollamaURL, lmstudioURL)
-- [ ] Add env overrides + resolver (`LLM_ENABLED`, `LLM_PROVIDER`, `LLM_DEFAULT_MODEL`, `OPENAI_BASE_URL`, `OPENAI_API_KEY`, `OLLAMA_URL`, `LM_STUDIO_URL`)
-- [ ] Patch OpenAI provider to honor `baseURL` (LiteLLM/OpenAI/vLLM/TGI/LM Studio)
-- [ ] Add central `getLlmClient()` + `getDefaultModel()` selector (maps provider → client)
-- [ ] Gate `/chat/completions` + `/model` routes (return friendly 409 if disabled)
-- [ ] Make `errorAdvisor` no-op when LLM disabled (silent, no logs)
-- [ ] Add friendly "instance not configured" message for `/command/executeLlm`
-- [ ] (Optional) Make `/command/execute` a safe alias to first/primary enabled mode
-- [ ] (Optional) Deprecate `executeFile` by delegating to shell
-
-## Epic: Minimal WebUI to reflect capability
-- [ ] Setup → LLM panel: enable toggle, provider dropdown, fields per provider
-- [ ] "Test" button (pings `/model` or a noop chat) with ✅/error
-- [ ] Auto-disable chat/stream/advisor UI when LLM disabled
-
-## Epic: Remote reuse (already mostly works)
-- [ ] Confirm file/folder ops use SSH/SSM when selected (no code change if already wired)
-- [ ] (Later) `executeLlm` CLI runners reuse SSH/SSM transparently
-
-## Settings WebUI
-- [ ] MVP panel to configure:
-  - LLM providers (Open-Interpreter, Ollama, OpenAI-compatible).
-  - Python templates (uv) CRUD with validation.
-  - Server/target list with `allowedTokens`.
-  - Health checks (“ping provider”, “list models”).
-- [ ] **Stretch:** Runtime config editing UI (respect env-overridden fields as read-only)
-- [ ] **Docs:** env var reference for advanced users (**no secrets in examples**; use `${...}` placeholders).
-- [ ] “Add to ChatGPT” instructions (point to `/openapi.json` or `/openapi.yaml`).
-
-## Epic: Docs + DX
-- [ ] Update `.env.sample`
-- [ ] Update `README` (LLM optional; how to enable + test)
-- [ ] Note deprecation of `executeFile`
-
-## Epic (Future / Nice-to-have)
-- [ ] Provider strategy: single / fallback / round-robin / weighted RR
-- [ ] Brand-less protocol adapters (openai-compat, ollama) to remove vendor code entirely
-=======
 ## 🔝 Priority 1 — Activity Logging + WebUI Integration
 - [ ] **Activity logging utility**
   - `logSessionStep(type, payload, sessionId?)`
@@ -117,5 +77,4 @@
 ## ✨ LLM Features
 - [ ] **Output Grammar for OpenAPI Spec Generation**
   - Investigate if `gpt-oss:20b` can reliably generate OpenAPI specs based on a restricted output grammar.
-  - Goal: Automate OpenAPI spec generation from tool discovery.
->>>>>>> 7d4df472
+  - Goal: Automate OpenAPI spec generation from tool discovery.