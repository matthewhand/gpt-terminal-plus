--- conflicted
+++ resolved
@@ -1,78 +1,5 @@
 # GPT Terminal Plus
 
-<<<<<<< HEAD
-A modular terminal server with pluggable engines (shells, file ops, LLMs) and a WebUI for configuration.
-
----
-
-## ✨ Features
-
-- 🔧 Execution Engines: local shell, remote shell (SSH/SSM), file ops, LLM planning
-- 🤖 LLM Engines: Codex, Interpreter, Ollama
-- 🛡️ Automation: full-auto, ask-to-approve, YOLO toggle (dangerous)
-- 🌐 WebUI: `/settings.html` with engine panels + Advanced JSON overrides
-- 🧰 General settings: localhost toggle, file ops, SSH/SSM targets, allowed shells
-- 📜 Live OpenAPI preview on the settings page
-- ⚙️ Config: Convict-backed schema, `.env` overrides, future `/config/override`, `/config/schema`
-
----
-
-## 🚀 Usage
-
-### Start Server
-```bash
-npm start
-```
-
-### Configure via WebUI
-Visit `http://localhost:PORT/settings.html`.
-
-- Choose LLM Engine: Codex, Interpreter, or Ollama
-- Fill engine panel fields; use Advanced Overrides for any key
-- Submit to send JSON to `/config/override` (if implemented)
-- Toggle General Settings and watch the OpenAPI preview update in real time
-
-### Example LLM Configs
-
-Codex
-```json
-{
-  "LLM_ENGINE": "codex",
-  "CODEX_MODEL": "gpt-5",
-  "CODEX_FULL_AUTO": true,
-  "CODEX_CONFIG": { "model_reasoning_effort": "high" }
-}
-```
-
-Interpreter
-```json
-{
-  "LLM_ENGINE": "interpreter",
-  "INTERPRETER_MODEL": "gpt-4o",
-  "INTERPRETER_AUTO_RUN": true,
-  "INTERPRETER_TEMPERATURE": 0.7,
-  "INTERPRETER_CONTEXT_WINDOW": 8192,
-  "INTERPRETER_MAX_TOKENS": 2048,
-  "INTERPRETER_SAFE_MODE": "auto"
-}
-```
-
-Ollama
-```json
-{
-  "LLM_ENGINE": "ollama",
-  "OLLAMA_MODEL": "llama2",
-  "OLLAMA_HOST": "http://localhost:11434",
-  "OLLAMA_FORMAT": "text",
-  "OLLAMA_NOWORDWRAP": false,
-  "OLLAMA_VERBOSE": false
-}
-```
-
----
-
-## Quick start
-=======
 Static-first OpenAPI artifacts with deterministic generation, an Express server with Convict-based configuration and secure redacted settings endpoint, plus a minimal web UI.
 
 - OpenAPI (static artifacts):
@@ -88,7 +15,6 @@
   - GET [/.well-known/ai-plugin.json](/.well-known/ai-plugin.json)
 
 Quick start
->>>>>>> ecffd85f
 - Install and build:
   - `npm ci`
   - `npm run build` (deterministically regenerates OpenAPI artifacts via postbuild hook)
@@ -135,37 +61,4 @@
 
 Notes
 - When deploying behind a proxy, set `PUBLIC_BASE_URL` to ensure OpenAPI `servers[0].url` is correct
-<<<<<<< HEAD
-- Do not log secrets; examples use placeholders like `${OPENAI_API_KEY}`
-
----
-
-## 🔒 Authentication
-- API uses bearer token (see `.env` or generated on start)
-- WebUI management: set custom API key via `/settings.html`
-  - Type custom key or click “Generate” (32 chars, alphanumeric)
-  - Overrides temporary token, updates in-memory config immediately
-  - Token is always redacted in settings responses as `[REDACTED]`
-- `/healthz` is public; most routes require token
-
----
-
-## 📚 Related Docs
-- [AGENTS.md](./AGENTS.md) — engine details, session behavior, config examples
-- [PACKAGE.md](./PACKAGE.md) — release notes and packaging
-
----
-
-## 🧯 Circuit Breakers for Full Auto Mode
-
-To prevent runaway cost or output floods in Full Auto / YOLO modes, runtime limits are enforced:
-
-- Input: requests exceeding `MAX_INPUT_CHARS` are rejected (or truncated if allowed).
-- Output: combined stdout+stderr is clipped at `MAX_OUTPUT_CHARS` with termination.
-- Sessions: `/shell/session/*` enforces `MAX_SESSION_DURATION` and `MAX_SESSION_IDLE`.
-- Budget: when `MAX_LLM_COST_USD` is set, new LLM requests are rejected once exceeded.
-
-All terminations return partial output with flags: `truncated: true`, `terminated: true`.
-=======
-- Do not log secrets; examples use placeholders like `${OPENAI_API_KEY}`
->>>>>>> ecffd85f
+- Do not log secrets; examples use placeholders like `${OPENAI_API_KEY}`