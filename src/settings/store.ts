--- conflicted
+++ resolved
@@ -76,11 +76,7 @@
               : _settings.features.executeLlm,
           }
         : _settings.features,
-<<<<<<< HEAD
-      auth: partial.auth ? { ..._settings.auth, ...partial.auth } : _settings.auth,
-=======
       app: partial.app ? { ..._settings.app, ...partial.app } : _settings.app,
->>>>>>> ecffd85f
       llm: partial.llm ? { ..._settings.llm, ...partial.llm } : _settings.llm,
     });
     _settings = merged;
