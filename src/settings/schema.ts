--- conflicted
+++ resolved
@@ -1,6 +1,5 @@
 import { z } from 'zod';
 
-<<<<<<< HEAD
 export const RemoteTargetSchema = z.object({
   enabled: z.boolean().default(true),
   host: z.string().optional(),
@@ -33,8 +32,6 @@
   ssm: RemoteTargetSchema.default({ enabled: false, timeoutMs: 180_000 }),
 });
 
-=======
->>>>>>> 7d4df472
 export const SettingsSchema = z.object({
   server: z.object({
     port: z.number().default(5004),
@@ -50,18 +47,9 @@
     corsOrigins: z.array(z.string()).default(['*']),
   }),
   execution: z.object({
-    shell: z.object({
-      enabled: z.boolean().default(false),
-    }),
-    code: z.object({
-      enabled: z.boolean().default(false),
-    }),
-    llm: z.object({
-      enabled: z.boolean().default(false),
-      provider: z.string().default('openai'),
-      model: z.string().default('gpt-4'),
-      apiKey: z.string().optional(),
-    }),
+    shell: ExecuteShellSchema, // Integrated
+    code: ExecuteCodeSchema,   // Integrated
+    llm: ExecuteLlmSchema,     // Integrated
   }),
   files: z.object({
     enabled: z.boolean().default(true),
