import express from 'express';

/** --- Test harness (mocks) — used ONLY when NODE_ENV==='test' --- */
import testCommandRouter from './commandRoutes';

/** --- Real command handlers for prod/dev --- */
import { executeCommand } from './command/executeCommand';
import { executeCode } from './command/executeCode';

import { executeLlm } from './command/executeLlm';

/** --- Shared route groups (present in repo) --- */
import serverRoutes from './serverRoutes';
import fileRoutes from './fileRoutes';
import chatRoutes from './chatRoutes';
import settingsRoutes from './settingsRoutes';
<<<<<<< HEAD
=======
import activityRoutes from './activityRoutes';
import llmConsoleRoutes from './llmConsoleRoutes';
import shellSessionRoutes from './shell/session';
import configRoutes from './configRoutes';
import { checkAuthToken } from '../middlewares/checkAuthToken';
import { initializeServerHandler } from '../middlewares/initializeServerHandler';
import { logMode } from '../middleware/logMode';
>>>>>>> 7d4df472

/** Optional route groups (exist in this repo tree used by tests) */
let setupRoutes: express.Router | null = null;
let modelsRoutes: express.Router | null = null;
try {
  const mod = require('./setupRoutes');
  setupRoutes = mod?.default ?? mod ?? null;
} catch { /* optional */ }
try {
  const mod = require('./modelRoutes');
  modelsRoutes = mod?.default ?? mod ?? null;
} catch { /* optional */ }

/** Named export expected by tests */
export function setupApiRouter(app: express.Application): void {
  const isTest = process.env.NODE_ENV === 'test';
<<<<<<< HEAD
=======
  const alwaysEnable = isTest; // enable optional endpoints during tests
  const cfg = convictConfig();
  app.use(logMode);
>>>>>>> 7d4df472

  // ----- Command endpoints -----
  if (isTest) {
    // Jest wants the mocked /command/* behavior
    // commandRoutes defines '/execute', '/execute-code', etc — mount under '/command'
    app.use('/command', testCommandRouter);
  } else {
    // Real command handlers for prod/dev
    const cmd = express.Router();
    cmd.post('/command/execute-shell', executeCommand);
    cmd.post('/command/execute-code', executeCode);
    cmd.post('/command/execute-llm', executeLlm);
    app.use(cmd);
  }

  // ----- Other groups with correct prefixes -----
  app.use('/server', serverRoutes);
  app.use('/file', fileRoutes);
  // mount chat APIs under /chat so tests hit /chat/completions, /chat/models, /chat/providers
  app.use('/chat', chatRoutes);
  // settings (redacted view), protected by bearer token
  app.use('/settings', settingsRoutes);
  app.use('/config', configRoutes);

  // setup UI under /setup (/, /policy, /local, /ssh relative to /setup)
  if (setupRoutes)  app.use('/setup', setupRoutes);
  // model routes under /model (/, /select, /selected)
  if (modelsRoutes) app.use('/model', modelsRoutes);
  // activity routes under /activity
  app.use('/activity', activityRoutes);
  // LLM console routes under /llm
  app.use('/llm', llmConsoleRoutes);
  // shell session routes under /shell/session
  app.use('/shell/session', shellSessionRoutes);
}

/** Default export kept for flexibility */
export default setupApiRouter;<|MERGE_RESOLUTION|>--- conflicted
+++ resolved
@@ -1,4 +1,6 @@
 import express from 'express';
+import { convictConfig } from '../config/convictConfig'; // Import convictConfig
+import { logMode } from '../middlewares/logMode'; // Import logMode middleware
 
 /** --- Test harness (mocks) — used ONLY when NODE_ENV==='test' --- */
 import testCommandRouter from './commandRoutes';
@@ -6,7 +8,6 @@
 /** --- Real command handlers for prod/dev --- */
 import { executeCommand } from './command/executeCommand';
 import { executeCode } from './command/executeCode';
-
 import { executeLlm } from './command/executeLlm';
 
 /** --- Shared route groups (present in repo) --- */
@@ -14,16 +15,13 @@
 import fileRoutes from './fileRoutes';
 import chatRoutes from './chatRoutes';
 import settingsRoutes from './settingsRoutes';
-<<<<<<< HEAD
-=======
 import activityRoutes from './activityRoutes';
 import llmConsoleRoutes from './llmConsoleRoutes';
 import shellSessionRoutes from './shell/session';
 import configRoutes from './configRoutes';
 import { checkAuthToken } from '../middlewares/checkAuthToken';
 import { initializeServerHandler } from '../middlewares/initializeServerHandler';
-import { logMode } from '../middleware/logMode';
->>>>>>> 7d4df472
+
 
 /** Optional route groups (exist in this repo tree used by tests) */
 let setupRoutes: express.Router | null = null;
@@ -40,12 +38,9 @@
 /** Named export expected by tests */
 export function setupApiRouter(app: express.Application): void {
   const isTest = process.env.NODE_ENV === 'test';
-<<<<<<< HEAD
-=======
   const alwaysEnable = isTest; // enable optional endpoints during tests
   const cfg = convictConfig();
   app.use(logMode);
->>>>>>> 7d4df472
 
   // ----- Command endpoints -----
   if (isTest) {
@@ -55,10 +50,10 @@
   } else {
     // Real command handlers for prod/dev
     const cmd = express.Router();
-    cmd.post('/command/execute-shell', executeCommand);
-    cmd.post('/command/execute-code', executeCode);
-    cmd.post('/command/execute-llm', executeLlm);
-    app.use(cmd);
+    cmd.post('/execute-shell', executeCommand);
+    cmd.post('/execute-code', executeCode);
+    cmd.post('/execute-llm', executeLlm);
+    app.use('/command', cmd); // Mount under /command
   }
 
   // ----- Other groups with correct prefixes -----
