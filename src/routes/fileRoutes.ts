import express from 'express';
<<<<<<< HEAD
import { createFile } from './file/createFile';
=======
import { checkAuthToken } from '../middlewares/checkAuthToken';
import { initializeServerHandler } from '../middlewares/initializeServerHandler';

// File route handlers
import { createFile } from './file/createFile.route';
import { listFiles } from './file/listFiles.route';
import { readFile } from './file/readFile.route';
import { updateFile } from './file/updateFile.route';
import { amendFile } from './file/amendFile.route';

import { applyDiff } from './file/diff';
import { applyPatch } from './file/patch';
>>>>>>> 7d4df472

import { LocalServerHandler } from '../handlers/local/LocalServerHandler';
import fs from 'fs';

const router = express.Router();
const localHandler = new LocalServerHandler({ protocol: 'local', hostname: 'localhost', code: false });

/**
 * Route to create or replace a file.
 * @route POST /file/create
 */
router.post('/create', (req, res) => {
  const { directory } = req.body;

  try {
    if (!fs.existsSync(directory)) {
      fs.mkdirSync(directory, { recursive: true });
    }
  } catch (error) {
    return res.status(500).json({ message: 'Failed to create directory.', error: (error as Error).message });
  }

<<<<<<< HEAD
  createFile(req, res);
});
=======

>>>>>>> 7d4df472

/**
 * Route to list files in a directory.
 * @route GET /file/list
 */
router.get('/list', async (req, res) => {
  const { directory, limit, offset, orderBy } = req.query;

  if (!directory || typeof directory !== 'string') {
    return res.status(400).json({ message: 'Invalid or missing "directory" parameter.' });
  }

  try {
    const params = {
      directory: directory.toString(),
      limit: limit ? parseInt(limit as string, 10) : undefined,
      offset: offset ? parseInt(offset as string, 10) : undefined,
      orderBy: orderBy === 'datetime' ? 'datetime' : 'filename',
    };

<<<<<<< HEAD
    const paginatedResponse = await localHandler.listFiles(params);
    res.status(200).json(paginatedResponse);
  } catch (error) {
    res.status(500).json({ message: (error as Error).message });
  }
});
=======
/**
 * POST /file/amend
 * Append content to a file. Body: { filePath, content, backup? }
 */
router.post('/amend', amendFile);



/**
 * POST /file/diff
 * Apply a unified diff using git apply with validation.
 * Body: { diff: string, dryRun?: boolean }
 */
router.post('/diff', applyDiff);
>>>>>>> 7d4df472

// Preserve additional routes and logic here if any...

export default router;<|MERGE_RESOLUTION|>--- conflicted
+++ resolved
@@ -1,7 +1,4 @@
 import express from 'express';
-<<<<<<< HEAD
-import { createFile } from './file/createFile';
-=======
 import { checkAuthToken } from '../middlewares/checkAuthToken';
 import { initializeServerHandler } from '../middlewares/initializeServerHandler';
 
@@ -14,70 +11,42 @@
 
 import { applyDiff } from './file/diff';
 import { applyPatch } from './file/patch';
->>>>>>> 7d4df472
-
-import { LocalServerHandler } from '../handlers/local/LocalServerHandler';
-import fs from 'fs';
 
 const router = express.Router();
-const localHandler = new LocalServerHandler({ protocol: 'local', hostname: 'localhost', code: false });
+
+// Middleware for all file routes
+router.use(checkAuthToken);
+router.use(initializeServerHandler);
 
 /**
  * Route to create or replace a file.
  * @route POST /file/create
  */
-router.post('/create', (req, res) => {
-  const { directory } = req.body;
-
-  try {
-    if (!fs.existsSync(directory)) {
-      fs.mkdirSync(directory, { recursive: true });
-    }
-  } catch (error) {
-    return res.status(500).json({ message: 'Failed to create directory.', error: (error as Error).message });
-  }
-
-<<<<<<< HEAD
-  createFile(req, res);
-});
-=======
-
->>>>>>> 7d4df472
+router.post('/create', createFile);
 
 /**
  * Route to list files in a directory.
- * @route GET /file/list
+ * @route POST /file/list
  */
-router.get('/list', async (req, res) => {
-  const { directory, limit, offset, orderBy } = req.query;
+router.post('/list', listFiles);
 
-  if (!directory || typeof directory !== 'string') {
-    return res.status(400).json({ message: 'Invalid or missing "directory" parameter.' });
-  }
+/**
+ * Route to read a file.
+ * @route POST /file/read
+ */
+router.post('/read', readFile);
 
-  try {
-    const params = {
-      directory: directory.toString(),
-      limit: limit ? parseInt(limit as string, 10) : undefined,
-      offset: offset ? parseInt(offset as string, 10) : undefined,
-      orderBy: orderBy === 'datetime' ? 'datetime' : 'filename',
-    };
+/**
+ * POST /file/update
+ * Regex replace within a file. Body: { filePath, pattern, replacement, backup?, multiline? }
+ */
+router.post('/update', updateFile);
 
-<<<<<<< HEAD
-    const paginatedResponse = await localHandler.listFiles(params);
-    res.status(200).json(paginatedResponse);
-  } catch (error) {
-    res.status(500).json({ message: (error as Error).message });
-  }
-});
-=======
 /**
  * POST /file/amend
  * Append content to a file. Body: { filePath, content, backup? }
  */
 router.post('/amend', amendFile);
-
-
 
 /**
  * POST /file/diff
@@ -85,8 +54,12 @@
  * Body: { diff: string, dryRun?: boolean }
  */
 router.post('/diff', applyDiff);
->>>>>>> 7d4df472
 
-// Preserve additional routes and logic here if any...
+/**
+ * POST /file/patch
+ * Apply a structured patch by generating a minimal unified diff and using git apply.
+ * Body: { filePath: string, search?: string, oldText?: string, replace: string, all?: boolean, startLine?: number, endLine?: number, dryRun?: boolean }
+ */
+router.post('/patch', applyPatch);
 
 export default router;