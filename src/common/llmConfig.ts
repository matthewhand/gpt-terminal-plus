--- conflicted
+++ resolved
@@ -1,24 +1,14 @@
 import { getSettings } from '../settings/store';
 
-<<<<<<< HEAD
-export type LlmConfig = ReturnType<typeof getSettings>['execution']['llm'];
-
-export function getLlmConfig(): LlmConfig {
-  const settings = getSettings();
-  const s = settings.execution.llm;
-=======
 export type LlmConfig = ReturnType<typeof getSettings>['llm'];
 
 export function getLlmConfig(): LlmConfig {
   const s = getSettings().llm;
->>>>>>> ecffd85f
   return {
     ...s,
     enabled: process.env.LLM_ENABLED
       ? process.env.LLM_ENABLED === 'true'
       : s.enabled,
-<<<<<<< HEAD
-=======
     provider:
       (process.env.LLM_PROVIDER as LlmConfig['provider'] | undefined) ??
       s.provider,
@@ -27,7 +17,6 @@
     apiKey: process.env.OPENAI_API_KEY ?? s.apiKey,
     ollamaURL: process.env.OLLAMA_URL ?? s.ollamaURL,
     lmstudioURL: process.env.LM_STUDIO_URL ?? s.lmstudioURL,
->>>>>>> ecffd85f
   };
 }
 
@@ -35,10 +24,7 @@
   const cfg = getLlmConfig();
   return {
     ...cfg,
-<<<<<<< HEAD
-=======
     model: cfg.defaultModel,
     ollamaHost: cfg.ollamaURL,
->>>>>>> ecffd85f
   } as any;
 })();