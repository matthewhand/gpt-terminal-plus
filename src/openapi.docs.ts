/**
 * @openapi
 * components:
 *   securitySchemes:
 *     bearerAuth:
 *       type: http
 *       scheme: bearer
 *       bearerFormat: API_TOKEN
 *   schemas:
 *     ExecutionResult:
 *       type: object
 *       properties:
 *         stdout:
 *           type: string
 *         stderr:
 *           type: string
 *         exitCode:
 *           type: integer
 *         error:
 *           type: boolean
 *       required:
 *         - stdout
 *         - stderr
 *         - exitCode
 *         - error
 */

/**
 * @openapi
 * /server/list:
 *   get:
 *     operationId: serverList
 *     summary: List servers for this API token
 *     security:
 *       - bearerAuth: []
 *     responses:
 *       '200':
 *         description: OK
 *         content:
 *           application/json:
 *             schema:
 *               type: object
 *               properties:
 *                 servers:
 *                   type: array
 *                   items:
 *                     type: object
 *               required:
 *                 - servers
 */

/**
 * @openapi
 * /command/execute:
 *   post:
 *     operationId: executeCommand
 *     summary: Execute using first available mode
 *     security:
 *       - bearerAuth: []
 *     requestBody:
 *       required: true
 *       content:
 *         application/json:
 *           schema:
 *             type: object
 *             properties:
 *               command:
 *                 type: string
 *             required:
 *               - command
 *     responses:
 *       '200':
 *         description: Execution complete
 *         content:
 *           application/json:
 *             schema:
 *               type: object
 *               properties:
 *                 result:
 *                   $ref: '#/components/schemas/ExecutionResult'
 *                 aiAnalysis:
 *                   type: object
 *               required:
 *                 - result
 */

/**
 * @openapi
 * /command/execute-code:
 *   post:
 *     operationId: executeCode
 *     summary: Execute a code snippet
 *     security:
 *       - bearerAuth: []
 *     requestBody:
 *       required: true
 *       content:
 *         application/json:
 *           schema:
 *             type: object
 *             properties:
 *               language:
 *                 type: string
 *               code:
 *                 type: string
 *               timeoutMs:
 *                 type: integer
 *             required:
 *               - language
 *               - code
 *     responses:
 *       '200':
 *         description: Execution complete
 *         content:
 *           application/json:
 *             schema:
 *               type: object
 *               properties:
 *                 result:
 *                   $ref: '#/components/schemas/ExecutionResult'
 *                 aiAnalysis:
 *                   type: object
 *               required:
 *                 - result
 */

/**
 * @openapi
 * /command/execute-file:
 *   post:
 *     operationId: executeFile
 *     summary: Execute a file present on the server/target (deprecated)
 *     deprecated: true
 *     security:
 *       - bearerAuth: []
 *     requestBody:
 *       required: true
 *       content:
 *         application/json:
 *           schema:
 *             type: object
 *             properties:
 *               filename:
 *                 type: string
 *               directory:
 *                 type: string
 *               timeoutMs:
 *                 type: integer
 *             required:
 *               - filename
 *     responses:
 *       '200':
 *         description: Execution complete
 *         content:
 *           application/json:
 *             schema:
 *               type: object
 *               properties:
 *                 result:
 *                   $ref: '#/components/schemas/ExecutionResult'
 *                 aiAnalysis:
 *                   type: object
 *               required:
 *                 - result
 */

/**
 * @openapi
 * /command/execute-llm:
 *   post:
 *     operationId: executeLlm
 *     summary: Run an LLM plan or direct instruction
 *     security:
 *       - bearerAuth: []
 *     requestBody:
 *       required: true
 *       content:
 *         application/json:
 *           schema:
 *             type: object
 *             properties:
 *               instructions:
 *                 type: string
 *               dryRun:
 *                 type: boolean
 *               stream:
 *                 type: boolean
 *             required:
 *               - instructions
 *     responses:
 *       '200':
 *         description: LLM execution complete
 *         content:
 *           application/json:
 *             schema:
 *               type: object
 *               properties:
 *                 plan:
 *                   type: object
 *                 results:
 *                   type: array
 *                   items:
 *                     type: object
<<<<<<< HEAD
 */
=======
 *       '400':
 *         description: Bad request
 */

/**
 * @openapi
 * /file/create:
 *   post:
 *     operationId: fileCreate
 *     summary: Create or replace a file on the active server
 *     security:
 *       - bearerAuth: []
 *     requestBody:
 *       required: true
 *       content:
 *         application/json:
 *           schema:
 *             type: object
 *             properties:
 *               filePath: { type: string }
 *               content: { type: string }
 *               backup: { type: boolean, default: true }
 *             required: [ filePath ]
 *     responses:
 *       '200': { description: File created }
 *       '400': { description: Bad request }
 */

/**
 * @openapi
 * /file/list:
 *   post:
 *     operationId: fileList
 *     summary: List files in a directory on the active server
 *     security:
 *       - bearerAuth: []
 *     requestBody:
 *       required: false
 *       content:
 *         application/json:
 *           schema:
 *             type: object
 *             properties:
 *               directory: { type: string }
 *     responses:
 *       '200':
 *         description: OK
 *         content:
 *           application/json:
 *             schema:
 *               type: object
 *               properties:
 *                 files:
 *                   type: object
 *                   properties:
 *                     items:
 *                       type: array
 *                       items: { type: string }
 *                     total: { type: integer }
 *                     limit: { type: integer }
 *                     offset: { type: integer }
 *               required: [ files ]
 *   get:
 *     operationId: fileListGet
 *     summary: List files (GET shim)
 *     security:
 *       - bearerAuth: []
 *     parameters:
 *       - in: query
 *         name: directory
 *         schema: { type: string }
 *     responses:
 *       '200': { description: OK }
 */

/**
 * @openapi
 * /file/update:
 *   post:
 *     operationId: fileUpdate
 *     summary: Regex replace within a file
 *     security:
 *       - bearerAuth: []
 *     requestBody:
 *       required: true
 *       content:
 *         application/json:
 *           schema:
 *             type: object
 *             properties:
 *               filePath: { type: string }
 *               pattern: { type: string }
 *               replacement: { type: string }
 *               backup: { type: boolean, default: true }
 *               multiline: { type: boolean, default: false }
 *             required: [ filePath, pattern, replacement ]
 *     responses:
 *       '200': { description: Updated }
 *       '400': { description: Bad request }
 */

/**
 * @openapi
 * /file/amend:
 *   post:
 *     operationId: fileAmend
 *     summary: Append content to a file
 *     security:
 *       - bearerAuth: []
 *     requestBody:
 *       required: true
 *       content:
 *         application/json:
 *           schema:
 *             type: object
 *             properties:
 *               filePath: { type: string }
 *               content: { type: string }
 *               backup: { type: boolean, default: true }
 *             required: [ filePath, content ]
 *     responses:
 *       '200': { description: Amended }
 *       '400': { description: Bad request }
 */

/**
 * @openapi
 * /file/diff:
 *   post:
 *     operationId: fileApplyDiff
 *     summary: Apply a unified diff using git apply
 *     description: Validates with `git apply --check`, then applies with `git apply`. Currently supported only for the local server handler.
 *     security:
 *       - bearerAuth: []
 *     x-openai-isConsequential: true
 *     requestBody:
 *       required: true
 *       content:
 *         application/json:
 *           schema:
 *             type: object
 *             properties:
 *               diff: { type: string }
 *               dryRun: { type: boolean, default: false }
 *               whitespaceNowarn: { type: boolean, default: true }
 *             required: [ diff ]
 *     responses:
 *       '200': { description: Applied }
 *       '400': { description: Validation failed }
 */

/**
 * @openapi
 * /file/patch:
 *   post:
 *     operationId: fileApplyPatch
 *     summary: Apply a structured patch via git apply
 *     description: Generates a minimal unified diff for the target file and applies it with git apply. Currently supported only for the local server handler.
 *     security:
 *       - bearerAuth: []
 *     x-openai-isConsequential: true
 *     requestBody:
 *       required: true
 *       content:
 *         application/json:
 *           schema:
 *             type: object
 *             properties:
 *               filePath: { type: string }
 *               search: { type: string }
 *               oldText: { type: string }
 *               replace: { type: string }
 *               all: { type: boolean, default: false }
 *               startLine: { type: integer }
 *               endLine: { type: integer }
 *               dryRun: { type: boolean, default: false }
 *               whitespaceNowarn: { type: boolean, default: true }
 *             required: [ filePath, replace ]
 *     responses:
 *       '200': { description: Applied }
 *       '400': { description: Validation failed }
 */


>>>>>>> 7d4df472
/**
 * @openapi
 * /settings:
 *   get:
 *     operationId: getSettings
 *     summary: Get redacted configuration settings
 *     description: Returns grouped configuration values with secrets redacted. Values overridden by environment variables are marked as readOnly.
 *     security:
 *       - bearerAuth: []
 *     responses:
 *       '200':
 *         description: Redacted settings grouped by category
 *         content:
 *           application/json:
 *             schema:
 *               type: object
 *               additionalProperties:
 *                 type: object
 *                 description: A settings group (e.g., server, security, llm, compat)
 *                 additionalProperties:
 *                   type: object
 *                   properties:
 *                     value:
 *                       oneOf:
 *                         - type: string
 *                         - type: number
 *                         - type: boolean
 *                         - type: object
 *                         - type: array
 *                         - type: 'null'
 *                     readOnly:
 *                       type: boolean
 *                   required:
 *                     - value
 *                     - readOnly
 *             examples:
 *               sample:
 *                 summary: Example response
 *                 value:
 *                   server:
 *                     port: { value: 5005, readOnly: false }
 *                     httpsEnabled: { value: false, readOnly: false }
 *                   security:
 *                     apiToken: { value: "*****", readOnly: true }
 *                   llm:
 *                     provider: { value: "openai", readOnly: false }
 *                     openai.baseUrl: { value: "", readOnly: false }
 *                     openai.apiKey: { value: "*****", readOnly: true }
 */<|MERGE_RESOLUTION|>--- conflicted
+++ resolved
@@ -201,9 +201,6 @@
  *                   type: array
  *                   items:
  *                     type: object
-<<<<<<< HEAD
- */
-=======
  *       '400':
  *         description: Bad request
  */
@@ -382,13 +379,11 @@
  *               dryRun: { type: boolean, default: false }
  *               whitespaceNowarn: { type: boolean, default: true }
  *             required: [ filePath, replace ]
- *     responses:
+ *     responses: 
  *       '200': { description: Applied }
  *       '400': { description: Validation failed }
  */
 
-
->>>>>>> 7d4df472
 /**
  * @openapi
  * /settings:
