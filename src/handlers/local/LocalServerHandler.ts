--- conflicted
+++ resolved
@@ -1,18 +1,3 @@
-<<<<<<< HEAD
-import { executeLocalCode } from './actions/executeCode';
-import { createFile as createLocalFile } from './actions/createFile';
-import { AbstractServerHandler } from '../AbstractServerHandler';
-import { LocalServerConfig, ServerConfig } from '../../types/ServerConfig';
-import { SystemInfo } from '../../types/SystemInfo';
-import { ExecutionResult } from '../../types/ExecutionResult';
-import { PaginatedResponse } from '../../types/PaginatedResponse';
-import { readdir } from 'fs/promises';
-import { exec } from 'child_process';
-import { getPresentWorkingDirectory } from '../../utils/GlobalStateHelper';
-import Debug from 'debug';
-=======
->>>>>>> 7d4df472
-
 import { AbstractServerHandler } from "../AbstractServerHandler";
 import { ServerConfig } from "../../types/ServerConfig";
 import { ExecutionResult } from "../../types/ExecutionResult";
@@ -44,20 +29,9 @@
     return await executeCodeAction(code, language, timeout, directory || this.serverConfig.directory || process.cwd());
   }
 
-<<<<<<< HEAD
-    /**
-     * Executes code in a specified language.
-     */
-    async executeCode(code: string, language: string, timeout: number = 5000, directory: string = '/tmp'): Promise<ExecutionResult> {
-        if (!code || !language) throw new Error('Code and language are required for execution.');
-        localServerDebug(`Executing code: ${code}, language: ${language}, timeout: ${timeout}, directory: ${directory}`);
-        return executeLocalCode(code, language, timeout, directory);
-    }
-=======
   async createFile(filePath: string, content?: string, backup: boolean = true): Promise<boolean> {
     return await createFileAction(filePath, content || '', backup, this.serverConfig.directory);
   }
->>>>>>> 7d4df472
 
   async readFile(filePath: string, options?: { startLine?: number; endLine?: number; encoding?: string; maxBytes?: number }): Promise<FileReadResult> {
     return await readFileAction(filePath, this.serverConfig.directory, options);
@@ -71,31 +45,9 @@
     return await amendFileAction(filePath, content, options?.backup, this.serverConfig.directory);
   }
 
-<<<<<<< HEAD
-    /**
-     * Creates a file on the local server and runs post-command.
-     */
-    async createFile(filePath: string, content: string, backup: boolean = true): Promise<boolean> {
-        localServerDebug(`Creating file at path: ${filePath}, content: ${content}, backup: ${backup}`);
-        const result = await createLocalFile(filePath, content, backup);
-        await this.runPostCommand(filePath);
-        return result;
-    }
-
-    /**
-     * Updates the server configuration.
-     */
-    setServerConfig(config: ServerConfig): void {
-        if ('post-command' in config) {
-            this.localConfig = config as LocalServerConfig;
-            this.serverConfig = { hostname: config.hostname || 'localhost', protocol: 'local', code: config.code || false };
-            this.postCommand = config['post-command'] as string | undefined;
-        }
-    }
-=======
   async listFiles(params: ListParams): Promise<PaginatedResponse<{ name: string; isDirectory: boolean }>> {
     // Note: directory defaults are now handled by AbstractServerHandler.listFilesWithDefaults()
-    const raw = await listFilesAction(params);
+    const raw = await listFilesAction(params as any);
     return {
       items: raw.files,
       total: raw.total,
@@ -115,7 +67,6 @@
   async presentWorkingDirectory(): Promise<string> {
     return await presentWorkingDirectoryAction();
   }
->>>>>>> 7d4df472
 
   async changeDirectory(directory: string): Promise<boolean> {
     const success = await changeDirectoryAction(directory, this.serverConfig.directory);
