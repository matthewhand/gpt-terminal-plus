
import { AbstractServerHandler } from '../AbstractServerHandler';
import { SsmTargetConfig, ServerConfig } from '../../types/ServerConfig';
import { ExecutionResult } from '../../types/ExecutionResult';
import { SystemInfo } from '../../types/SystemInfo';
import { PaginatedResponse } from '../../types/PaginatedResponse';
import { FileReadResult } from '../../types/FileReadResult';
import { ListParams } from '../../types/ListParams';
import { changeDirectory as changeDirectoryAction } from './actions/changeDirectory.ssm';
import Debug from 'debug';
import { SSMClient, SendCommandCommand, GetCommandInvocationCommand } from '@aws-sdk/client-ssm';

const ssmServerDebug = Debug('app:SsmServerHandler');

export class SsmServerHandler extends AbstractServerHandler {
    private ssmConfig: SsmTargetConfig;

    constructor(serverConfig: SsmTargetConfig) {
        super({ hostname: serverConfig.hostname, protocol: 'ssm', code: serverConfig.code || false });
        this.ssmConfig = serverConfig;
        ssmServerDebug('Initialized SsmServerHandler with config:', serverConfig);
    }

    setServerConfig(config: ServerConfig): void {
        this.ssmConfig = config as SsmTargetConfig;
        this.serverConfig = { hostname: config.hostname, protocol: 'ssm', code: config.code || false };
    }

    async executeCommand(command: string, timeout?: number, directory?: string): Promise<ExecutionResult> {
        ssmServerDebug(`Executing SSM command via AWS SSM: ${command}`);
        const client = new SSMClient({ region: this.ssmConfig.region });
        const script = directory ? `cd ${directory} && ${command}` : command;
        try {
            const send = await client.send(new SendCommandCommand({
                InstanceIds: [ this.ssmConfig.instanceId ],
                DocumentName: 'AWS-RunShellScript',
                Parameters: { commands: [ script ] }
            }));
            const commandId = send.Command?.CommandId as string;
            const start = Date.now();
            const defaultSsmTimeout = parseInt(process.env.SSM_TIMEOUT || '300000', 10); // default 5m
            const maxMs = (timeout && timeout > 0) ? timeout : defaultSsmTimeout;
            while (true) {
                const inv = await client.send(new GetCommandInvocationCommand({
                    CommandId: commandId,
                    InstanceId: this.ssmConfig.instanceId
                }));
                const status = inv.Status;
                if (status === 'Success' || status === 'Failed' || status === 'Cancelled' || status === 'TimedOut') {
                    const exitCode = inv.ResponseCode ?? (status === 'Success' ? 0 : 1);
                    return {
                        stdout: inv.StandardOutputContent || '',
                        stderr: inv.StandardErrorContent || '',
                        error: exitCode !== 0,
                        exitCode
                    };
                }
                if (Date.now() - start > maxMs) {
                    return { stdout: '', stderr: 'SSM command timeout', error: true, exitCode: 124 };
                }
                await new Promise(r => setTimeout(r, 1500));
            }
        } catch (e) {
            ssmServerDebug('SSM execute error: ' + String(e));
            return { stdout: '', stderr: String(e), error: true, exitCode: 1 };
        }
    }

<<<<<<< HEAD
    /**
     * Executes code in a specified language on the SSM server.
     */
    async executeCode(code: string, language: string): Promise<ExecutionResult> {
        // Placeholder implementation
        ssmServerDebug(`Executing SSM code: ${code} in language: ${language}`);
        return { stdout: 'SSM code executed', stderr: '', error: false, exitCode: 0 };
    }

    /**
     * Creates a file on the SSM server.
     */
    async createFile(filePath: string): Promise<boolean> {
        // Placeholder for SSM file creation
        ssmServerDebug(`Creating file on SSM server: ${filePath}`);
        return true;
    }

    /**
     * Retrieves system information for the SSM server.
     */
=======
    async executeCode(code: string, language: string, timeout?: number, directory?: string): Promise<ExecutionResult> {
        ssmServerDebug(`Executing SSM code: ${code} in language: ${language} (timeout=${timeout ?? 'none'}, dir=${directory ?? 'cwd'})`);
        return { stdout: 'SSM code executed', stderr: '', exitCode: 0, success: true, error: false };
    }

    async createFile(filePath: string, content?: string, backup: boolean = true): Promise<boolean> {
        const actualContent = content ?? '';
        ssmServerDebug(`Creating file on SSM server: ${filePath} (backup=${backup}) contentLength=${actualContent.length}`);
        return true;
    }

    async readFile(filePath: string, options?: { startLine?: number; endLine?: number; encoding?: string; maxBytes?: number }): Promise<FileReadResult> {
        const content = await this.getFileContent(filePath);
        return { content, filePath, encoding: 'utf8', truncated: false };
    }

    async updateFile(filePath: string, pattern: string, replacement: string, options?: { backup?: boolean; multiline?: boolean }): Promise<boolean> {
        ssmServerDebug(`Updating file on SSM server: ${filePath}`);
        return true;
    }

    async amendFile(filePath: string, content: string, options?: { backup?: boolean }): Promise<boolean> {
        ssmServerDebug(`Amending file on SSM server: ${filePath}`);
        return true;
    }

    async getFileContent(filePath: string): Promise<string> {
        if (!filePath || typeof filePath !== 'string') {
            throw new Error('filePath is required');
        }
        const effectiveDirectory = this.serverConfig.directory || '.';
        const fullPath = `${effectiveDirectory}/${filePath}`;
        const quoted = `'\'${String(fullPath).replace(/'/g, `'\''`)}'`;
        const res = await this.executeCommand(`cat ${quoted}`);
        const ok = (res.exitCode ?? 1) === 0 && !res.error;
        if (ok) {
            return res.stdout;
        }
        throw new Error(res.stderr || `Failed to read file: ${filePath}`);
    }

>>>>>>> 7d4df472
    async getSystemInfo(): Promise<SystemInfo> {
        return {
            type: 'SsmServer',
            platform: 'linux',
            architecture: 'x64',
            totalMemory: 16384,
            freeMemory: 8192,
            uptime: 123456,
            currentFolder: '/home/user',
        };
    }

    async listFiles(params: ListParams): Promise<PaginatedResponse<{ name: string; isDirectory: boolean }>> {
        // Note: directory defaults are now handled by AbstractServerHandler.listFilesWithDefaults()
        const { directory, limit, offset } = params;
        ssmServerDebug(`Listing files on SSM server in directory: ${directory}`);
        return {
            items: [
                { name: 'file1.txt', isDirectory: false },
                { name: 'file2.txt', isDirectory: false },
            ],
            total: 2,
            limit: limit || 10,
            offset: offset || 0,
        };
    }

    async presentWorkingDirectory(): Promise<string> {
        return '/home/user';
    }

    async changeDirectory(directory: string): Promise<boolean> {
        const success = await changeDirectoryAction(directory);
        if (success) {
            this.serverConfig.directory = directory;
        }
        return success;
    }
}<|MERGE_RESOLUTION|>--- conflicted
+++ resolved
@@ -1,4 +1,3 @@
-
 import { AbstractServerHandler } from '../AbstractServerHandler';
 import { SsmTargetConfig, ServerConfig } from '../../types/ServerConfig';
 import { ExecutionResult } from '../../types/ExecutionResult';
@@ -52,46 +51,24 @@
                         stdout: inv.StandardOutputContent || '',
                         stderr: inv.StandardErrorContent || '',
                         error: exitCode !== 0,
-                        exitCode
+                        exitCode,
+                        success: exitCode === 0
                     };
                 }
                 if (Date.now() - start > maxMs) {
-                    return { stdout: '', stderr: 'SSM command timeout', error: true, exitCode: 124 };
+                    return { stdout: '', stderr: 'SSM command timeout', error: true, exitCode: 124, success: false };
                 }
                 await new Promise(r => setTimeout(r, 1500));
             }
         } catch (e) {
             ssmServerDebug('SSM execute error: ' + String(e));
-            return { stdout: '', stderr: String(e), error: true, exitCode: 1 };
+            return { stdout: '', stderr: String(e), error: true, exitCode: 1, success: false };
         }
     }
 
-<<<<<<< HEAD
-    /**
-     * Executes code in a specified language on the SSM server.
-     */
-    async executeCode(code: string, language: string): Promise<ExecutionResult> {
-        // Placeholder implementation
-        ssmServerDebug(`Executing SSM code: ${code} in language: ${language}`);
-        return { stdout: 'SSM code executed', stderr: '', error: false, exitCode: 0 };
-    }
-
-    /**
-     * Creates a file on the SSM server.
-     */
-    async createFile(filePath: string): Promise<boolean> {
-        // Placeholder for SSM file creation
-        ssmServerDebug(`Creating file on SSM server: ${filePath}`);
-        return true;
-    }
-
-    /**
-     * Retrieves system information for the SSM server.
-     */
-=======
     async executeCode(code: string, language: string, timeout?: number, directory?: string): Promise<ExecutionResult> {
         ssmServerDebug(`Executing SSM code: ${code} in language: ${language} (timeout=${timeout ?? 'none'}, dir=${directory ?? 'cwd'})`);
-        return { stdout: 'SSM code executed', stderr: '', exitCode: 0, success: true, error: false };
+        return { stdout: '', stderr: '', exitCode: 0, success: true, error: false };
     }
 
     async createFile(filePath: string, content?: string, backup: boolean = true): Promise<boolean> {
@@ -121,7 +98,7 @@
         }
         const effectiveDirectory = this.serverConfig.directory || '.';
         const fullPath = `${effectiveDirectory}/${filePath}`;
-        const quoted = `'\'${String(fullPath).replace(/'/g, `'\''`)}'`;
+        const quoted = `'\'${String(fullPath).replace(/'/g, `'\'`)}''`;
         const res = await this.executeCommand(`cat ${quoted}`);
         const ok = (res.exitCode ?? 1) === 0 && !res.error;
         if (ok) {
@@ -130,7 +107,6 @@
         throw new Error(res.stderr || `Failed to read file: ${filePath}`);
     }
 
->>>>>>> 7d4df472
     async getSystemInfo(): Promise<SystemInfo> {
         return {
             type: 'SsmServer',
