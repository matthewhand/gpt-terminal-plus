import { AbstractServerHandler } from '../AbstractServerHandler';
import { SshHostConfig, ServerConfig } from '../../types/ServerConfig';
import { ExecutionResult } from '../../types/ExecutionResult';
import { SystemInfo } from '../../types/SystemInfo';
import { PaginatedResponse } from '../../types/PaginatedResponse';
import { FileReadResult } from '../../types/FileReadResult';
import { ListParams } from '../../types/ListParams';
import Debug from 'debug';
import fs from 'fs';
import { Client } from 'ssh2';

const sshServerDebug = Debug('app:SshServerHandler');

export class SshServerHandler extends AbstractServerHandler {
    private sshConfig: SshHostConfig;

    constructor(serverConfig: SshHostConfig) {
        super({ hostname: serverConfig.hostname, protocol: 'ssh', code: serverConfig.code || false });
        this.sshConfig = serverConfig;
        sshServerDebug('Initialized SshServerHandler with config:', serverConfig);
    }

    setServerConfig(config: ServerConfig): void {
        this.sshConfig = config as SshHostConfig;
        this.serverConfig = { hostname: config.hostname, protocol: 'ssh', code: config.code || false };
    }

    async executeCommand(command: string, timeout?: number, directory?: string): Promise<ExecutionResult> {
        sshServerDebug(`Executing SSH command: ${command}`);
        return new Promise<ExecutionResult>((resolve) => {
<<<<<<< HEAD
            const conn = new Client();
=======
             
            const { Client: SSHClient } = require('ssh2');
            const conn = new SSHClient();
>>>>>>> 7d4df472
            const key = this.sshConfig.privateKeyPath ? fs.readFileSync(this.sshConfig.privateKeyPath, 'utf8') : undefined;
            const opts: any = {
                host: this.sshConfig.hostname,
                port: this.sshConfig.port || 22,
                username: this.sshConfig.username,
                privateKey: key
            };
            let stdout = '';
            let stderr = '';
            let settled = false;

            const finalize = (result: ExecutionResult) => {
                if (!settled) {
                    settled = true;
                    try { conn.end(); } catch { /* ignore */ }
                    resolve(result);
                }
            };

            conn.on('ready', () => {
<<<<<<< HEAD
                const cmd = directory ? `cd ${directory} && ${command}` : command;
                conn.exec(cmd, (err, stream) => {
=======
                const effectiveDirectory = directory || this.serverConfig.directory || '.';
                const cmd = `cd ${effectiveDirectory} && ${command}`;
                conn.exec(cmd, (err: Error | null, stream: any) => {
>>>>>>> 7d4df472
                    if (err) {
                        sshServerDebug('SSH exec error: ' + err.message);
                        return finalize({ stdout: '', stderr: err.message, error: true, exitCode: 1 });
                    }
                    stream.on('close', (code: number) => {
                        finalize({ stdout, stderr, error: (code ?? 1) !== 0, exitCode: code ?? 1 });
                    });
                    stream.on('data', (data: Buffer) => { stdout += data.toString(); });
                    stream.stderr.on('data', (data: Buffer) => { stderr += data.toString(); });
                });
            }).on('error', (e) => {
                sshServerDebug('SSH conn error: ' + String(e));
                finalize({ stdout: '', stderr: String(e), error: true, exitCode: 1 });
            }).connect(opts);

            if (timeout && timeout > 0) {
<<<<<<< HEAD
                setTimeout(() => finalize({ stdout, stderr: stderr || 'Timeout', error: true, exitCode: 124 }), timeout);
            }
        });
    }

    /**
     * Executes code in a specified language on the SSH server.
     */
    async executeCode(code: string, language: string): Promise<ExecutionResult> {
        // Placeholder implementation
        sshServerDebug(`Executing SSH code: ${code} in language: ${language}`);
        return { stdout: 'SSH code executed', stderr: '', error: false, exitCode: 0 };
    }

    /**
     * Creates a file on the SSH server.
     */
    async createFile(filePath: string): Promise<boolean> {
        // Placeholder for SSH file creation
        sshServerDebug(`Creating file on SSH server: ${filePath}`);
        return true;
    }

    /**
     * Retrieves system information for the SSH server.
     */
=======
                // explicit timeout wins, legacy behavior
                setTimeout(() => finalize({ stdout, stderr: stderr || 'Timeout', error: true, exitCode: 124, success: false }), timeout);
            } else {
                const envTimeout = parseInt(process.env.SSH_TIMEOUT || '0', 10);
                if (envTimeout > 0) {
                    setTimeout(() => finalize({ stdout, stderr: stderr || 'Timeout', error: true, exitCode: 124, success: false }), envTimeout);
                }
            }
        });
    }

    async executeCode(code: string, language: string, timeout?: number, directory?: string): Promise<ExecutionResult> {
        sshServerDebug(`Executing SSH code: ${code} in language: ${language} (timeout=${timeout ?? 'none'}, dir=${directory ?? 'cwd'})`);
        return { stdout: 'SSH code executed', stderr: '', error: false, exitCode: 0 };
    }

    async createFile(filePath: string, content?: string, backup: boolean = true): Promise<boolean> {
        const actualContent = content ?? '';
        sshServerDebug(`Creating file on SSH server: ${filePath} (backup=${backup}) contentLength=${actualContent.length}`);
        return true;
    }

    async readFile(filePath: string, options?: { startLine?: number; endLine?: number; encoding?: string; maxBytes?: number }): Promise<FileReadResult> {
        const content = await this.getFileContent(filePath);
        return { content, filePath, encoding: 'utf8', truncated: false };
    }

    async updateFile(filePath: string, pattern: string, replacement: string, options?: { backup?: boolean; multiline?: boolean }): Promise<boolean> {
        sshServerDebug(`Updating file on SSH server: ${filePath}`);
        return true;
    }

    async amendFile(filePath: string, content: string, options?: { backup?: boolean }): Promise<boolean> {
        sshServerDebug(`Amending file on SSH server: ${filePath}`);
        return true;
    }

>>>>>>> 7d4df472
    async getSystemInfo(): Promise<SystemInfo> {
        return {
            type: 'SshServer',
            platform: 'linux',
            architecture: 'x64',
            totalMemory: 16384,
            freeMemory: 8192,
            uptime: 123456,
            currentFolder: '/home/user',
        };
    }

    async listFiles(params: ListParams): Promise<PaginatedResponse<{ name: string; isDirectory: boolean }>> {
        // Note: directory defaults are now handled by AbstractServerHandler.listFilesWithDefaults()
        const { directory, limit, offset } = params;
        sshServerDebug(`Listing files on SSH server in directory: ${directory}`);
        return {
            items: [
                { name: 'file1.txt', isDirectory: false },
                { name: 'file2.txt', isDirectory: false },
            ],
            total: 2,
            limit: limit || 10,
            offset: offset || 0,
        };
    }

<<<<<<< HEAD
    /**
     * Retrieves the present working directory on the SSH server.
     */
=======
    async getFileContent(filePath: string): Promise<string> {
        if (!filePath || typeof filePath !== 'string') {
            throw new Error('filePath is required');
        }
        const effectiveDirectory = this.serverConfig.directory || '.';
        const fullPath = `${effectiveDirectory}/${filePath}`;
        const quoted = `'\'${String(fullPath).replace(/'/g, `'\''`)}'`;
        const res = await this.executeCommand(`cat ${quoted}`);
        const ok = (res.exitCode ?? 1) === 0 && !res.error;
        if (ok) return res.stdout;
        throw new Error(res.stderr || `Failed to read file: ${filePath}`);
    }

>>>>>>> 7d4df472
    async presentWorkingDirectory(): Promise<string> {
        return '/home/user';
    }

    async changeDirectory(directory: string): Promise<boolean> {
        sshServerDebug(`Changing directory on SSH server: ${directory}`);
        return true;
    }
}<|MERGE_RESOLUTION|>--- conflicted
+++ resolved
@@ -4,10 +4,11 @@
 import { SystemInfo } from '../../types/SystemInfo';
 import { PaginatedResponse } from '../../types/PaginatedResponse';
 import { FileReadResult } from '../../types/FileReadResult';
-import { ListParams } from '../../types/ListParams';
+import { changeDirectory as changeDirectoryAction } from './actions/changeDirectory.ssh';
 import Debug from 'debug';
 import fs from 'fs';
-import { Client } from 'ssh2';
+// Using runtime require for ssh2 Client to avoid type-only import issues with jest mocks
+import { Client } from 'ssh2'; // Added this import
 
 const sshServerDebug = Debug('app:SshServerHandler');
 
@@ -28,13 +29,9 @@
     async executeCommand(command: string, timeout?: number, directory?: string): Promise<ExecutionResult> {
         sshServerDebug(`Executing SSH command: ${command}`);
         return new Promise<ExecutionResult>((resolve) => {
-<<<<<<< HEAD
-            const conn = new Client();
-=======
-             
+            // eslint-disable-next-line @typescript-eslint/no-var-requires
             const { Client: SSHClient } = require('ssh2');
             const conn = new SSHClient();
->>>>>>> 7d4df472
             const key = this.sshConfig.privateKeyPath ? fs.readFileSync(this.sshConfig.privateKeyPath, 'utf8') : undefined;
             const opts: any = {
                 host: this.sshConfig.hostname,
@@ -55,58 +52,26 @@
             };
 
             conn.on('ready', () => {
-<<<<<<< HEAD
-                const cmd = directory ? `cd ${directory} && ${command}` : command;
-                conn.exec(cmd, (err, stream) => {
-=======
                 const effectiveDirectory = directory || this.serverConfig.directory || '.';
                 const cmd = `cd ${effectiveDirectory} && ${command}`;
                 conn.exec(cmd, (err: Error | null, stream: any) => {
->>>>>>> 7d4df472
                     if (err) {
                         sshServerDebug('SSH exec error: ' + err.message);
-                        return finalize({ stdout: '', stderr: err.message, error: true, exitCode: 1 });
+                        return finalize({ stdout: '', stderr: err.message, error: true, exitCode: 1, success: false });
                     }
                     stream.on('close', (code: number) => {
-                        finalize({ stdout, stderr, error: (code ?? 1) !== 0, exitCode: code ?? 1 });
+                        const exit = code ?? 1;
+                        finalize({ stdout, stderr, error: exit !== 0, exitCode: exit, success: exit === 0 });
                     });
                     stream.on('data', (data: Buffer) => { stdout += data.toString(); });
                     stream.stderr.on('data', (data: Buffer) => { stderr += data.toString(); });
                 });
-            }).on('error', (e) => {
+            }).on('error', (e: unknown) => {
                 sshServerDebug('SSH conn error: ' + String(e));
-                finalize({ stdout: '', stderr: String(e), error: true, exitCode: 1 });
+                finalize({ stdout: '', stderr: String(e), error: true, exitCode: 1, success: false });
             }).connect(opts);
 
             if (timeout && timeout > 0) {
-<<<<<<< HEAD
-                setTimeout(() => finalize({ stdout, stderr: stderr || 'Timeout', error: true, exitCode: 124 }), timeout);
-            }
-        });
-    }
-
-    /**
-     * Executes code in a specified language on the SSH server.
-     */
-    async executeCode(code: string, language: string): Promise<ExecutionResult> {
-        // Placeholder implementation
-        sshServerDebug(`Executing SSH code: ${code} in language: ${language}`);
-        return { stdout: 'SSH code executed', stderr: '', error: false, exitCode: 0 };
-    }
-
-    /**
-     * Creates a file on the SSH server.
-     */
-    async createFile(filePath: string): Promise<boolean> {
-        // Placeholder for SSH file creation
-        sshServerDebug(`Creating file on SSH server: ${filePath}`);
-        return true;
-    }
-
-    /**
-     * Retrieves system information for the SSH server.
-     */
-=======
                 // explicit timeout wins, legacy behavior
                 setTimeout(() => finalize({ stdout, stderr: stderr || 'Timeout', error: true, exitCode: 124, success: false }), timeout);
             } else {
@@ -144,7 +109,6 @@
         return true;
     }
 
->>>>>>> 7d4df472
     async getSystemInfo(): Promise<SystemInfo> {
         return {
             type: 'SshServer',
@@ -172,11 +136,6 @@
         };
     }
 
-<<<<<<< HEAD
-    /**
-     * Retrieves the present working directory on the SSH server.
-     */
-=======
     async getFileContent(filePath: string): Promise<string> {
         if (!filePath || typeof filePath !== 'string') {
             throw new Error('filePath is required');
@@ -190,13 +149,15 @@
         throw new Error(res.stderr || `Failed to read file: ${filePath}`);
     }
 
->>>>>>> 7d4df472
     async presentWorkingDirectory(): Promise<string> {
         return '/home/user';
     }
 
     async changeDirectory(directory: string): Promise<boolean> {
-        sshServerDebug(`Changing directory on SSH server: ${directory}`);
-        return true;
+        const success = await changeDirectoryAction(directory);
+        if (success) {
+            this.serverConfig.directory = directory;
+        }
+        return success;
     }
 }