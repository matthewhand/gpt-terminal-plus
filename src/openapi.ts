--- conflicted
+++ resolved
@@ -2,10 +2,6 @@
 import { stringify as yamlStringify } from 'yaml';
 import fs from 'fs';
 import path from 'path';
-<<<<<<< HEAD
-import { convictConfig } from './config/convictConfig'; // Import convictConfig
-=======
->>>>>>> a2c90ad7
 
 /** Public base URL for OpenAPI `servers` — prefers env, else request, else fallbacks. */
 export function getPublicBaseUrl(req?: Request): string {
