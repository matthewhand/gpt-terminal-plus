import { Client, ConnectConfig } from 'ssh2';
import { SshHostConfig } from '../types/ServerConfig'; // Corrected import path
import Debug from 'debug';

const debug = Debug('app:ssh-connection-manager');

export class SSHConnectionManager {
  private client: Client;

  constructor() {
<<<<<<< HEAD
    this.client = new Client();
=======
     
    const { Client: SSHClient } = require('ssh2');
    this.client = new SSHClient();
>>>>>>> 7d4df472
  }

  /**
   * Connects to an SSH server using the provided configuration.
   * @param config - The SSH server configuration.
   * @returns A promise that resolves when the connection is established.
   */
  connect(config: SshHostConfig): Promise<void> {
    return new Promise((resolve, reject) => {
      const connectionConfig: ConnectConfig = {
        host: config.hostname,
        port: config.port ?? 22,  // Default to 22 if port is not provided
        username: config.username,
        privateKey: require('fs').readFileSync(config.privateKeyPath)
      };

      this.client.on('ready', () => {
        debug('SSH connection established');
        resolve();
      }).on('error', (err) => {
        debug('SSH connection error: ' + err.message);
        reject(err);
      }).connect(connectionConfig);
    });
  }

  /**
   * Executes a command on the SSH server.
   * @param command - The command to execute.
   * @returns A promise that resolves with the command's output.
   */
  executeCommand(command: string): Promise<{ stdout: string; stderr: string }> {
    return new Promise((resolve, reject) => {
      this.client.exec(command, (err, stream) => {
        if (err) {
          debug('Command execution error: ' + err.message);
          return reject(err);
        }

        let stdout = '';
        let stderr = '';

        stream.on('data', (data: Buffer) => {
          stdout += data.toString();
        }).stderr.on('data', (data: Buffer) => {
          stderr += data.toString();
        }).on('close', (code: number) => {
          if (code === 0) {
            resolve({ stdout, stderr });
          } else {
            reject(new Error(`Command failed with exit code ${code}`));
          }
        });
      });
    });
  }

  /**
   * Disconnects from the SSH server.
   */
  disconnect(): void {
    this.client.end();
    debug('SSH connection closed');
  }
}<|MERGE_RESOLUTION|>--- conflicted
+++ resolved
@@ -8,13 +8,9 @@
   private client: Client;
 
   constructor() {
-<<<<<<< HEAD
-    this.client = new Client();
-=======
-     
+    // eslint-disable-next-line @typescript-eslint/no-var-requires
     const { Client: SSHClient } = require('ssh2');
     this.client = new SSHClient();
->>>>>>> 7d4df472
   }
 
   /**
